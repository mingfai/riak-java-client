--- conflicted
+++ resolved
@@ -63,14 +63,12 @@
      * @param indexFields
      * 
      */
-<<<<<<< HEAD
-    public AnnotationInfo(Field riakKeyField, List<UsermetaField> usermetaItemFields, Field usermetaMapField, List<RiakIndexField> indexFields, Field riakLinksField, Field riakVClockField, Field riakTombstoneField) {
-=======
+
     public AnnotationInfo(Field riakKeyField, List<UsermetaField> usermetaItemFields, 
                           Field usermetaMapField, List<RiakIndexField> indexFields, 
                           List<RiakIndexMethod> indexMethods, Field riakLinksField, 
-                          Field riakVClockField) {
->>>>>>> 1cc8387d
+                          Field riakVClockField, Field riakTombstoneField) {
+
         this.riakKeyField = riakKeyField;
         this.usermetaItemFields = usermetaItemFields;
         validateUsermetaMapField(usermetaMapField);
