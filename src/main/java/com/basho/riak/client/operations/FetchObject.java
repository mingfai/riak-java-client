--- conflicted
+++ resolved
@@ -139,11 +139,7 @@
      * @see com.basho.riak.client.raw.FetchMeta.Builder#pr(int)
      */
     public FetchObject<T> pr(Integer pr) {
-<<<<<<< HEAD
-        if(pr != null) {
-=======
         if (pr != null) {
->>>>>>> 9de410b6
             builder.pr(pr);
         }
         return this;
