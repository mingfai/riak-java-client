/*
 * This file is provided to you under the Apache License, Version 2.0 (the
 * "License"); you may not use this file except in compliance with the License.
 * You may obtain a copy of the License at
 * 
 * http://www.apache.org/licenses/LICENSE-2.0
 * 
 * Unless required by applicable law or agreed to in writing, software
 * distributed under the License is distributed on an "AS IS" BASIS, WITHOUT
 * WARRANTIES OR CONDITIONS OF ANY KIND, either express or implied. See the
 * License for the specific language governing permissions and limitations under
 * the License.
 */
package com.basho.riak.pbc;

import java.util.concurrent.Semaphore;
import java.util.concurrent.TimeUnit;

/**
 * Not really a semaphore at all. Always returns at once, has no state. For the
 * case where you may or may not need a semaphore and you can make that choice
 * once rather than at every semaphore acquire/release point. Used by
 * {@link RiakConnectionPool} to implement a boundless pool.
 * 
 * @author russell
 * 
 */
class LimitlessSemaphore extends Semaphore {

    /**
     * 
     */
    private static final long serialVersionUID = 2334944991749996870L;

    /**
<<<<<<< HEAD
     * Create a semaphore with infinite permits
=======
     * Creates a semaphore that isn't really a semaphore. Only overrides
     * release, tryAcquire(int) and tryAcquire(long, TimeUnit)
     * 
     * Not for general use, but an internal class for the pbc Pool
>>>>>>> e7e58004
     */
    public LimitlessSemaphore() {
        super(0);
    }

    /**
     * A NO-OP
     */
    @Override public void release() {
        // NO-OP;
    }

    /**
     * Always returns true at once.
     */
    @Override public boolean tryAcquire(long timeout, TimeUnit unit) throws InterruptedException {
        return true;
    }

    /**
     * Always returns true at once.
     */
    @Override public boolean tryAcquire(int permits) {
        return true;
    }
}<|MERGE_RESOLUTION|>--- conflicted
+++ resolved
@@ -33,14 +33,10 @@
     private static final long serialVersionUID = 2334944991749996870L;
 
     /**
-<<<<<<< HEAD
-     * Create a semaphore with infinite permits
-=======
      * Creates a semaphore that isn't really a semaphore. Only overrides
      * release, tryAcquire(int) and tryAcquire(long, TimeUnit)
      * 
      * Not for general use, but an internal class for the pbc Pool
->>>>>>> e7e58004
      */
     public LimitlessSemaphore() {
         super(0);
