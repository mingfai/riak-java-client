--- conflicted
+++ resolved
@@ -31,17 +31,9 @@
 import com.basho.riak.client.IRiakClient;
 import com.basho.riak.client.IRiakObject;
 import com.basho.riak.client.RiakException;
-import com.basho.riak.client.RiakRetryFailedException;
 import com.basho.riak.client.bucket.Bucket;
-<<<<<<< HEAD
-=======
-import com.basho.riak.client.cap.Quora;
-import com.basho.riak.client.cap.UnresolvedConflictException;
-import com.basho.riak.client.convert.ConversionException;
 import com.basho.riak.client.convert.PassThroughConverter;
 import com.basho.riak.client.operations.FetchObject;
-import com.basho.riak.client.raw.Transport;
->>>>>>> 5d437378
 import com.basho.riak.client.util.CharsetUtils;
 
 /**
@@ -62,12 +54,6 @@
      */
     protected abstract IRiakClient getClient() throws RiakException;
 
-    /**
-     * @return the number of times a get/put/delete cycle must be performed for
-     *         a very high probability of actually seeing a tombstone vclock.
-     */
-    protected abstract int getDeletedVClockLoopTimes();
-
     @Test public void ping() throws RiakException {
         client.ping();
     }
@@ -139,45 +125,11 @@
         assertTrue("Expected bucket 2 to be present", buckets.contains(bucket2));
     }
 
-<<<<<<< HEAD
     /**
      * Each transport implementation has its own set of supported properties.
      * @throws Exception
      */
     @Test public abstract void bucketProperties() throws Exception;
-=======
-    // full set of bucket properties
-    @Test public void allBucketProperties() throws Exception {
-        final String bucket = UUID.randomUUID().toString();
-
-        client.createBucket(bucket).allowSiblings(true).lastWriteWins(false)
-            .smallVClock(5).bigVClock(20).youngVClock(40).oldVClock(172800)
-                .nVal(2).r(1).w(1).dw(Quora.ONE).rw(Quora.QUORUM).pr(1).pw(1).notFoundOK(false).basicQuorum(true)
-                .enableForSearch()
-                .execute();
-
-        Bucket b2 = client.fetchBucket(bucket).execute();
-
-        assertEquals(true, b2.getAllowSiblings());
-        assertEquals(new Integer(2), b2.getNVal());
-
-        // HTTP only below
-        Assume.assumeTrue(Transport.HTTP.equals(client.getTransport()));
-        assertEquals(false, b2.getLastWriteWins());
-        assertEquals(new Integer(5), b2.getSmallVClock());
-        assertEquals(new Integer(20), b2.getBigVClock());
-        assertEquals(new Long(40), b2.getYoungVClock());
-        assertEquals(new Long(172800), b2.getOldVClock());
-        assertEquals(1, b2.getR().getIntValue());
-        assertEquals(1, b2.getW().getIntValue());
-        assertEquals(Quora.ONE, b2.getDW().getSymbolicValue());
-        assertEquals(Quora.QUORUM, b2.getRW().getSymbolicValue());
-        assertEquals(1, b2.getPR().getIntValue());
-        assertEquals(1, b2.getPW().getIntValue());
-        assertTrue(b2.getBasicQuorum());
-        assertFalse(b2.getNotFoundOK());
-        assertTrue(b2.getSearch());
-    }
 
     @Test public void conditionalFetch() throws Exception {
         final String bucket = UUID.randomUUID().toString();
@@ -295,5 +247,4 @@
                                           // test.
         }
     }
->>>>>>> 5d437378
 }